--- conflicted
+++ resolved
@@ -40,11 +40,7 @@
             inputs = db.tables2dict(close=True)
         except:
             msg = "Failed to read input tables from {}."
-<<<<<<< HEAD
-            log.error(msg.format(inpath))
-=======
             log.error(msg.format(weather_db_path))
->>>>>>> 4deb5f6d
 
         self.weather = SourceAndSink(input_dfs=inputs)
 
