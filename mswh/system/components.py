import logging

import numpy as np
import pandas as pd

from mswh.comm.label_map import SwhLabels
from mswh.tools.unit_converters import UnitConv

log = logging.getLogger(__name__)


class Converter(object):
    """Contains energy converter models, such as
    solar collectors, electric resistance heaters, gas burners,
    photovoltaic panels, and heat pumps. Depending on the intended
    usage, the models can be used to determine either a time period
    of component operation (for example an entire year), or a single
    timestep of component performance.

    Parameters:

        params: pd df
            Component performance parameters per project
            Default: None (default model parameters will get used)

        weather: pd df
            Weather data timeseries with columns: amb. temp,
            solar irradiation. Number of rows equals the number of timesteps.
            Default: None (constant values will be set - use for
            a single timestep calculation, or if passing arguments
            directly to static methods)

        sizes: pd df
            Component sizes per project.
            Default: 1. (see individual components for specifics)

        log_level: None or python logger logging level,
            Default: logging.DEBUG
            This applies for a subset of the class functionality, mostly
            used to deprecate logger messages for certain calculations.
            For Example: log_level = logging.ERROR will only throw error
            messages and ignore INFO, DEBUG and WARNING.

    Note:

        If more than one of the same component is a part of the
        system, a separate instance of the converter should
        be created for each instance of the component.

        Each component is also implemented as a static method that
        can be used outside of this framework.

    Examples:

        See :func:`mswh.system.tests.test_components <mswh.system.tests.test_components>` module and
        :func:`scripts/Project Level MSWH System Tool.ipynb <scripts/Project Level MSWH System Tool.ipynb>`
        for examples on how to use the methods as stand alone and
        in a system model simulation.
    """

    def __init__(
        self, params=None, weather=None, sizes=1.0, log_level=logging.DEBUG
    ):

        # log level (e.g. only partial functionality of the class
        # is being used and one does not desire to see all infos)
        self.log_level = log_level
        logging.getLogger().setLevel(log_level)

        # extract labels
        self.c = SwhLabels().set_hous_labels()
        self.s = SwhLabels().set_prod_labels()
        self.r = SwhLabels().set_res_labels()

        if isinstance(params, pd.DataFrame):

            self.use_defaults = False

            # extract components and their performance parameters
            self.components = []

            # extract components provided in params
            components = params[self.s["comp"]].unique().tolist()

            if self.s["sol_col"] in components:
                self.components.append(self.s["sol_col"])

                self.params_sol_col = dict()
                # this method of collector model selection prefers the
                # model under ```try:``` as long as the parameters were
                # found in the parameter table
                try:  # HWB
                    self.params_sol_col[self.s["interc_hwb"]] = params.loc[
                        params[self.s["param"]] == self.s["interc_hwb"],
                        self.s["param_value"],
                    ].values[0]

                    self.params_sol_col[self.s["slope_hwb"]] = params.loc[
                        params[self.s["param"]] == self.s["slope_hwb"],
                        self.s["param_value"],
                    ].values[0]
                    self.solar_model = "HWB"
                except:  # CD
                    self.params_sol_col[self.s["interc_cd"]] = params.loc[
                        params[self.s["param"]] == self.s["interc_cd"],
                        self.s["param_value"],
                    ].values[0]

                    self.params_sol_col[self.s["a1_cd"]] = params.loc[
                        params[self.s["param"]] == self.s["a1_cd"],
                        self.s["param_value"],
                    ].values[0]

                    self.params_sol_col[self.s["a2_cd"]] = params.loc[
                        params[self.s["param"]] == self.s["a2_cd"],
                        self.s["param_value"],
                    ].values[0]

                    self.solar_model = "CD"

            if self.s["pv"] in components:
                self.components.append(self.s["pv"])

                self.params_pv = dict()

                # Extract the model parameters
                self.params_pv[self.s["eta_pv"]] = params.loc[
                    params[self.s["param"]] == self.s["eta_pv"],
                    self.s["param_value"],
                ].values[0]

                self.params_pv[self.s["f_act"]] = params.loc[
                    params[self.s["param"]] == self.s["f_act"],
                    self.s["param_value"],
                ].values[0]

                self.params_pv[self.s["irrad_ref"]] = params.loc[
                    params[self.s["param"]] == self.s["irrad_ref"],
                    self.s["param_value"],
                ].values[0]

                msg = "Photovoltaic is setup."
                log.info(msg)

            if self.s["inv"] in components:
                self.components.append(self.s["inv"])

                self.params_inv = dict()

                # extract the total dc-ac conversion efficiency
                self.params_inv[self.s["eta_dc_ac"]] = params.loc[
                    params[self.s["param"]] == self.s["eta_dc_ac"],
                    self.s["param_value"],
                ].values[0]

                msg = "Inverter is setup."
                log.info(msg)

            if self.s["hp"] in components:
                self.components.append(self.s["hp"])
                self.params_hp = dict()
                # Extract the model parameters
                self.params_hp[self.s["c1_cop"]] = params.loc[
                    params[self.s["param"]] == self.s["c1_cop"],
                    self.s["param_value"],
                ].values[0]
                self.params_hp[self.s["c2_cop"]] = params.loc[
                    params[self.s["param"]] == self.s["c2_cop"],
                    self.s["param_value"],
                ].values[0]
                self.params_hp[self.s["c3_cop"]] = params.loc[
                    params[self.s["param"]] == self.s["c3_cop"],
                    self.s["param_value"],
                ].values[0]
                self.params_hp[self.s["c4_cop"]] = params.loc[
                    params[self.s["param"]] == self.s["c4_cop"],
                    self.s["param_value"],
                ].values[0]
                self.params_hp[self.s["c5_cop"]] = params.loc[
                    params[self.s["param"]] == self.s["c5_cop"],
                    self.s["param_value"],
                ].values[0]
                self.params_hp[self.s["c6_cop"]] = params.loc[
                    params[self.s["param"]] == self.s["c6_cop"],
                    self.s["param_value"],
                ].values[0]
                self.params_hp[self.s["c1_heat_cap"]] = params.loc[
                    params[self.s["param"]] == self.s["c1_heat_cap"],
                    self.s["param_value"],
                ].values[0]
                self.params_hp[self.s["c2_heat_cap"]] = params.loc[
                    params[self.s["param"]] == self.s["c2_heat_cap"],
                    self.s["param_value"],
                ].values[0]
                self.params_hp[self.s["c3_heat_cap"]] = params.loc[
                    params[self.s["param"]] == self.s["c3_heat_cap"],
                    self.s["param_value"],
                ].values[0]
                self.params_hp[self.s["c4_heat_cap"]] = params.loc[
                    params[self.s["param"]] == self.s["c4_heat_cap"],
                    self.s["param_value"],
                ].values[0]
                self.params_hp[self.s["c5_heat_cap"]] = params.loc[
                    params[self.s["param"]] == self.s["c5_heat_cap"],
                    self.s["param_value"],
                ].values[0]
                self.params_hp[self.s["c6_heat_cap"]] = params.loc[
                    params[self.s["param"]] == self.s["c6_heat_cap"],
                    self.s["param_value"],
                ].values[0]
                self.params_hp[self.s["heat_cap_rated"]] = params.loc[
                    params[self.s["param"]] == self.s["heat_cap_rated"],
                    self.s["param_value"],
                ].values[0]
                self.params_hp[self.s["cop_rated"]] = params.loc[
                    params[self.s["param"]] == self.s["cop_rated"],
                    self.s["param_value"],
                ].values[0]

                msg = "Heat pump is setup."
                log.info(msg)

            if self.s["el_res"] in components:
                self.components.append(self.s["el_res"])

                self.params_el_res = dict()

                # Extract electric resistance parameters
                self.params_el_res[self.s["eta_el_res"]] = params.loc[
                    params[self.s["param"]] == self.s["eta_el_res"],
                    self.s["param_value"],
                ].values[0]

            if self.s["gas_burn"] in components:
                self.components.append(self.s["gas_burn"])

                self.params_gas_burn = dict()

                # Extract gas burner parameters
                self.params_gas_burn[self.s["comb_eff"]] = params.loc[
                    params[self.s["param"]] == self.s["comb_eff"],
                    self.s["param_value"],
                ].values[0]

            # when adding components, extract parameters similarly

        elif not isinstance(params, pd.DataFrame):
            self.use_defaults = True

        # extract component size/capacity (see setter for details)
        self.size = sizes

        # extract weather and irradiation data
        self.weather = weather

    @property
    def weather(self):
        return self.__weather

    @weather.setter
    def weather(self, value):
        """Re-extracts weather timeseries if a new weather dataset
        is assigned to an instantiated class object
        """
        self.__weather = value
        if isinstance(value, pd.DataFrame):
            self.t_amb = UnitConv(
                self.weather[self.c["t_amb_C"]].values
            ).degC_K(unit_in="degC")
            self.inc_rad = self.weather[self.c["irrad_on_tilt"]].values
            msg = "Assigned weather data timeseries."
            log.info(msg)

        elif value is None:
            self.t_amb = 293.15  # K
            self.inc_rad = 800  # W
            msg = (
                "No weather data got passed to converters. "
                "Setting default scalar values for ambient temperature, "
                "{}, and solar irradiation, {}."
            )
            log.info(msg.format(self.t_amb, self.inc_rad))

    @property
    def size(self):
        return self.__size

    @size.setter
    def size(self, value):
        """Re-extracts sizes from a dataframe"""
        set_sizes = dict()

        if (not isinstance(value, pd.DataFrame)) and (value == 1.0):
            # assign unit size
            set_sizes = value

        elif isinstance(value, pd.DataFrame):

            if self.s["gas_tank"] in self.components:
                set_sizes[self.s["gas_tank"]] = value.loc[
                    value[self.s["comp"]] == self.s["gas_tank"], self.s["cap"]
                ].values[0]

            if self.s["sol_col"] in self.components:
                set_sizes[self.s["sol_col"]] = value.loc[
                    value[self.s["comp"]] == self.s["sol_col"], self.s["cap"]
                ].values[0]

            if self.s["pv"] in self.components:
                set_sizes[self.s["pv"]] = value.loc[
                    value[self.s["comp"]] == self.s["pv"], self.s["cap"]
                ].values[0]

            if self.s["hp"] in self.components:
                set_sizes[self.s["hp"]] = value.loc[
                    value[self.s["comp"]] == self.s["hp"], self.s["cap"]
                ].values[0]

            if self.s["el_res"] in self.components:
                set_sizes[self.s["el_res"]] = value.loc[
                    value[self.s["comp"]] == self.s["el_res"], self.s["cap"]
                ].values[0]

            if self.s["gas_burn"] in self.components:
                try:
                    set_sizes[self.s["gas_burn"]] = value.loc[
                        value[self.s["comp"]] == self.s["gas_burn"],
                        self.s["cap"],
                    ].values[0]
                except:
                    set_sizes[self.s["gas_burn"]] = None
                    msg = (
                        "Could not find the size for the "
                        "gas instantaneous water heater, "
                        "Setting size to infinite."
                    )
                    log.info(msg)

        else:
            msg = "Provided sizes format is not supported."
            log.error(msg)
            raise ValueError

        self.__size = set_sizes

    def heat_pump(self, T_wet_bulb, T_tank):
        """Returns the current heating performance and electricity usage
        in the current conditions depending on wet bulb temperature,
        average tank water temperature, and the rated heating performance.

        Rated conditions are: wet bulb = 14 degC, tank = 48.9 degC

        Parameters:

            T_wet_bulb: real, array
                Inlet air wet bulb temperature [K]

            T_tank: real, array
                Water temperature in the storage tank [K]

            C1: real
                Coefficient 1, either for normalized COP or heating
                capacity curve [-]

            C2: real
                Coefficient 2, either for normalized COP or heating
                capacity curve [1/degC]

            C3: real
                Coefficient 3, either for normalized COP or heating
                capacity curve [1/degC2]

            C4: real
                Coefficient 4, either for normalized COP or heating
                capacity curve [1/degC]

            C5: real
                Coefficient 5, either for normalized COP or heating
                capacity curve [1/degC2]

            C6: real
                Coefficient 6, either for normalized COP or heating
                capacity curve [1/degC2]

        Returns:

            performance: dict
                * 'cop': current Coefficient Of Performance (COP), [-]
                * 'heat_cap': current heating capacity of heat pump, [W]
                * 'el_use': current electricity use of heat pump [W]
        """

        # Set rated heating capacity
        heat_cap_rated = self.params_hp[self.s["heat_cap_rated"]]

        # Set rated COP (coefficient of performance)
        cop_rated = self.params_hp[self.s["cop_rated"]]

        # Calculate actual heating capacity under current conditions
        # (T_wet_bulb and T_tank)
        heat_cap = heat_cap_rated * self._heat_pump(
            T_wet_bulb,
            T_tank,
            self.params_hp[self.s["c1_heat_cap"]],
            self.params_hp[self.s["c2_heat_cap"]],
            self.params_hp[self.s["c3_heat_cap"]],
            self.params_hp[self.s["c4_heat_cap"]],
            self.params_hp[self.s["c5_heat_cap"]],
            self.params_hp[self.s["c6_heat_cap"]],
        )

        # if the temperature difference between the tank and the
        # ambient is large (e.g. an outside tank in a cold climate)
        # negative heat_cap values may occur based on the
        # equation in _heat_pump. Assuming that the device is
        # disabled at those times, we impose a lower limit at 0:
        if isinstance(heat_cap, np.ndarray):
            heat_cap[heat_cap < 0.0] = 0.0
        elif isinstance(heat_cap, float):
            heat_cap = abs(heat_cap * (heat_cap > 0))

        # Calculate actual COP under current conditions
        # (T_wet_bulb and T_tank)
        cop = cop_rated * self._heat_pump(
            T_wet_bulb,
            T_tank,
            self.params_hp[self.s["c1_cop"]],
            self.params_hp[self.s["c2_cop"]],
            self.params_hp[self.s["c3_cop"]],
            self.params_hp[self.s["c4_cop"]],
            self.params_hp[self.s["c5_cop"]],
            self.params_hp[self.s["c6_cop"]],
        )

        # Dictionary containing the results
        res = {}
        res["cop"] = cop
        res["heat_cap"] = heat_cap
        res["el_use"] = heat_cap / cop

        return res

    @staticmethod
    def _heat_pump(
        T_wet_bulb,
        T_tank,
        C1=1.229e00,
        C2=5.549e-02,
        C3=1.139e-04,
        C4=-1.128e-02,
        C5=-3.570e-06,
        C6=-7.234e-04,
    ):
        """Heat pump model. Source:
        B. Sparn, K. Hudon, and D. Christensen, “Laboratory Performance Evaluation of Residential Integrated Heat Pump Water Heaters,” Renew. Energy, p. 77, 2014.

        https://www1.eere.energy.gov/buildings/publications/pdfs/building_america/evaluation_hpwh.pdf

        Parameters:

            T_wet_bulb: real, array
                Inlet air wet bulb temperature [K]

            T_tank: real, array
                Water temperature in the storage tank [K]

            C1: real
                Coefficient 1, either for normalized COP or heating capacity
                curve [-]

            C2: real
                Coefficient 2, either for normalized COP or heating capacity
                curve [1/degC]

            C3: real
                Coefficient 3, either for normalized COP or heating capacity
                curve [1/degC^2]

            C4: real
                Coefficient 4, either for normalized COP or heating capacity
                curve [1/deg^C]

            C5: real
                Coefficient 5, either for normalized COP or heating capacity
                curve [1/degC^2]

            C6: real
                Coefficient 6, either for normalized COP or heating capacity
                curve [1/degC^2]

        Returns:

            performance: real
                Performance factor
        """

        # The formula needs temperatures in Celsius
        T_wet_bulb_C = UnitConv(T_wet_bulb).degC_K(unit_in="K")
        T_tank_C = UnitConv(T_tank).degC_K(unit_in="K")

        # Calculate performance factor
        performance = (
            C1
            + C2 * T_wet_bulb_C
            + C3 * T_wet_bulb_C * T_wet_bulb_C
            + C4 * T_tank_C
            + C5 * T_tank_C * T_tank_C
            + C6 * T_wet_bulb_C * T_tank_C
        )

        return performance

    def electric_resistance(self, Q_dem):
        """Electric resistance heater model. Can be
        used both as an instantaneous electric WH and as
        an auxiliary heater within the thermal tank.

        Parameters:

            Q_dem: float or array like, [W]
                Heat demand

        Returns:

            res: dict
                * self.r['q_del_bckp'] : float,
                  array - delivered heat rate, [W]
                * self.r['q_el_use'] : float,
                  array - electricity use, [W]
                * self.r['q_unmet'] : float,
                  array - unmet demand heat rate, [W]
        """

        # return the heat rates for:
        # delivered heat, electricity use, and unmet demand
        Q_del, P_el_use, Q_unmet = self._heater(
            Q_dem,
            Q_nom=self.size[self.s["el_res"]],
            eff=self.params_el_res[self.s["eta_el_res"]],
        )

        # return the heat rate of heat delivered and gas consumed
        res = {
            self.r["q_del_bckp"]: Q_del,
            self.r["el_use"]: P_el_use,
            self.r["q_unmet"]: Q_unmet,
        }

        return res

    def gas_burner(self, Q_dem):
        """Gas burner model. Used both
        as an instantaneous gas WH and as a
        gas backup for solar thermal.

        Parameters:

            Q_dem: float or array like, W
                Heat demand

        Returns:

            res: dict
                * self.r['q_del_bckp'] : float,
                  array - delivered heat rate, [W]
                * self.r['q_gas_use'] : float, array - gas use heat rate, [W]
                * self.r['q_unmet'] : float, array -
                  unmet demand heat rate, [W]

                Any further unit conversion should be performed
                using unit_converters.Utility class
        """
        # return the heat rates for:
        # delivered heat, gas use, and unmet demand
        Q_del, Q_en_use, Q_unmet = self._heater(
            Q_dem,
            eff=self.params_gas_burn[self.s["comb_eff"]],
            Q_nom=self.size[self.s["gas_burn"]],
        )

        # return the heat rate of heat delivered and gas consumed
        res = {
            self.r["q_del_bckp"]: Q_del,
            self.r["gas_use"]: Q_en_use,
            self.r["q_unmet"]: Q_unmet,
        }

        return res

    @staticmethod
    def _heater(Q_dem, eff=0.85, Q_nom=None):
        """Simplified efficiency based model that can be
        used for an in-tank main or auxiliary gas and
        electric resistance heater.

        Parameters:

            Q_dem: float or array like, W
                Heat demand

            eff: float
                Energy conversion efficiency, such as
                combustion or electric resistance

            Q_nom: float, W
                Nominal capacity.
                Default: None - infinite capacity
                so that the heater can cover any load

        Returns:

            Q_del: float, array
                Delivered heat rate, [W]

            Q_gas_use: float, array
                Energy (gas, electricity) use heat rate, [W]

            Q_unmet: float, array
                Unmet demand heat rate, [W]
        """
        # start with assuming the heater capacity is infinite
        Q_del = Q_dem + 0.0

        # limit the delivery if the heater has a limited capacity
        if Q_nom is not None:
            if not np.isscalar(Q_dem):
                Q_del[Q_del > Q_nom] = Q_nom
            elif np.isscalar(Q_dem):
                Q_del = min(Q_dem, Q_nom)
            else:
                msg = "Heater demand data type {} seems not supported."
                log.error(msg.format(type(Q_dem)))
                raise ValueError

        # Unmet demand
        Q_unmet = Q_dem - Q_del

        # Gas consumption (heat rate in W, use unit_converters.Utility class
        # for further conversions)
        Q_en_use = Q_del / eff

        return Q_del, Q_en_use, Q_unmet

    def solar_collector(self, t_in, t_amb=None, inc_rad=None):
        """Two commonly used empirical instantaneous collector
        efficiency models based on test data from standard
        test procedures (SRCC, ISO9806), found in
        J. A. Duffie and W. A. Beckman, Solar engineering of thermal processes, 3rd ed. Hoboken, N.J: Wiley, 2006., are:

        * Cooper and Dunkle (CD model, eq 6.17.7)
        * Hottel-Whillier-Bliss (HWB model, eq 6.16.1, 6.7.6)

        Parameters:

            t_in: float, array
                Collector inlet temperature (timeseries) [K]

            t_amb: float, array
                Ambient temperature (timeseries) [K]
                Default: None (to use data extracted from the weather df)

            inc_rad: float, array
                Incident radiation (timeseries) [W]
                Default: None (to use data extracted from the weather df)

        Returns:

            res: dict or floats or arrays

                {'Q_gain' : Solar gains from the gross collector area, [W]
                 'eff' : Efficiency of solar to heat conversion, [-]
        """
        try:
            gross_area = self.size[self.s["sol_col"]]
        except:
            gross_area = 1.0

            msg = "Could not extract collector size. " "Setting it to {}."
            log.info(msg.format(gross_area))

        # if t_in is output of the tank model, solar collector
        # model needs to be simulated step by step. In that
        # case the timestep ambient temperature and incident solar
        # radiation should be passed directly to this method
        if t_amb is None:
            msg = (
                "Using ambient temperature array to get solar "
                "collector gains. This will result in an array calculation."
            )
            log.info(msg)
            t_amb = self.t_amb

        if inc_rad is None:
            msg = (
                "Using irradiation array to get solar collector"
                " gains. This will result in an array calculation."
            )
            log.info(msg)
            inc_rad = self.inc_rad

        if self.use_defaults:
            msg = (
                "Solar collector parameters have not been passed to the"
                " component model. Using HWB model with default parameters."
            )
            log.info(msg)

            self.sol_col_gain, self.sol_col_eff = self._hwb_solar_collector(
                gross_area, inc_rad, t_amb, t_in
            )

        # based on the keywords in self.params call one or the other method
        elif self.solar_model == "HWB":
            self.sol_col_gain, self.sol_col_eff = self._hwb_solar_collector(
                gross_area,
                inc_rad,
                t_amb,
                t_in,
                intercept=self.params_sol_col[self.s["interc_hwb"]],
                slope=self.params_sol_col[self.s["slope_hwb"]],
            )

        elif self.solar_model == "CD":
            self.sol_col_gain, self.sol_col_eff = self._cd_solar_collector(
                gross_area,
                inc_rad,
                t_amb,
                t_in,
                intercept=self.params_sol_col[self.s["interc_cd"]],
                a_1=self.params_sol_col[self.s["a1_cd"]],
                a_2=self.params_sol_col[self.s["a2_cd"]],
            )

        if not isinstance(t_in, float):
            msg = "\nCalculated solar collector gain time series.\n"
            log.info(msg)

        res = {"Q_gain": self.sol_col_gain, "eff": self.sol_col_eff}

        return res

    @staticmethod
    def _hwb_solar_collector(
        gross_area, inc_rad, t_amb, t_in, intercept=0.753, slope=-4.025
    ):
        """HWB based model as applied in test procedures
        used in SRCC Standard 100-2006-09 (ASHRAE 93)

        Default parameters: Heliodyne, Inc, GOBI 410 001 Plus

        Parameters:

            gross_area: float
                Gross collector area [m2]

            inc_rad: float or array like
                Global solar radiation on 1 m2 of the
                collector tilted surface [W/m2]

            t_amb: float or array like
                Ambient temperature (timeseries) [K or degC]

            t_in: float or array like
                Collector inlet temperature (timeseries)
                [use same unit as t_amb]

            intercept: float
                Rating parameter

            slope: float
                Rating parameter

        Returns:

            solar_gain: float, array
                Solar gains from the gross collector area [W]

            conversion_efficiency: float, array
                Conversion efficiency [-]
        """
        # msg = 'Allow div 0.'
        # log.debug(msg)

        # avoid division by zero by creating a copy
        # of the irradiation data with infinity
        # instead of zero (see efficiency formula)
        if not np.isscalar(inc_rad):
            inc_rad_mod = inc_rad
            inc_rad_mod[inc_rad == 0] = -np.inf
        elif np.isscalar(inc_rad):
            if inc_rad == 0.0:
                inc_rad_mod = -np.inf
            else:
                inc_rad_mod = inc_rad
        else:
            msg = "Solar irradiation data type {} seems not supported."
<<<<<<< HEAD
            log.error(msg.format(type(Q_dem)))
=======
            log.error(msg.format(type(inc_rad)))
>>>>>>> 4deb5f6d
            raise ValueError

        # instantaneous collector efficiency, [-]
        eta = intercept * (inc_rad != 0.0) + slope * (
            (t_in - t_amb) / inc_rad_mod
        )

        # instantaneous solar gain, [W]
        calc_gain = inc_rad * gross_area * eta

        # set negative gains that the model may yield at
        # cold weather to zero
        if isinstance(calc_gain, np.ndarray):
            calc_gain[calc_gain < 0.0] = 0.0
            gain = calc_gain
        elif isinstance(calc_gain, float):
            gain = calc_gain * (calc_gain > 0)

        return gain, eta

    @staticmethod
    def _cd_solar_collector(
        gross_area,
        inc_rad,
        t_amb,
        t_in,
        intercept=0.75,
        a_1=-3.688,
        a_2=-0.0055,
    ):
        """CD based model as applied in test procedures
        used in SRCC Standard 100-2006-09 (ISO 12975 with dT = Tin - Tamb)

        Default parameters: `Heliodyne, Inc, GOBI 410 001 Plus <https://secure.solar-rating.org/Certification/Ratings/RatingsReport.aspx?device=6931&units=METRICS>`_

        Parameters:

            gross_area: float
                Gross collector area [m2]

            inc_rad: float, array
                Global solar radiation on 1 m2 of the
                collector tilted surface [W/m2]

            t_amb: float, array
                Ambient temperature (timeseries) [K or degC]

            t_in: float, array
                Collector inlet temperature (timeseries)
                [use same unit as t_amb]

            intercept: float
                Rating parameter

            a_1: float
                Rating parameter

            a_2: float
                Rating parameter
        """
        # avoid division by zero by creating a copy
        # of the irradiation data with infinity
        # instead of zero (see efficiency formula)
        if not np.isscalar(inc_rad):
            inc_rad_mod = inc_rad
            inc_rad_mod[inc_rad == 0] = -np.inf
        elif np.isscalar(inc_rad):
            if inc_rad == 0.0:
                inc_rad_mod = -np.inf
            else:
                inc_rad_mod = inc_rad
        else:
            msg = "Solar irradiation data type {} seems not supported."
<<<<<<< HEAD
            log.error(msg.format(type(Q_dem)))
=======
            log.error(msg.format(type(inc_rad)))
>>>>>>> 4deb5f6d
            raise ValueError

        # instantaneous collector efficiency, [-]
        eta = (
            intercept * (inc_rad != 0.0)
            + a_1 * ((t_in - t_amb) / inc_rad_mod)
            + a_2 * ((t_in - t_amb) / inc_rad_mod ** 2)
        )

        # instantaneous solar gain, [W]
        calc_gain = inc_rad * gross_area * np.nan_to_num(eta)

        # set negative gains that the model may yield at
        # cold weather to zero
        if isinstance(calc_gain, np.ndarray):
            calc_gain[calc_gain < 0.0] = 0.0
            gain = calc_gain
        elif isinstance(calc_gain, float):
            gain = calc_gain * (calc_gain > 0)

        return gain, eta

    def photovoltaic(self, use_p_peak=True, inc_rad=None):
        """Photovoltaic model

        Parameters:

            use_p_peak: boolean
                Boolean flag determining if peak power is used for sizing
                the pv panel (instead of area and efficiency)

        Returns:

            self.pv_power: dict of floats
                Generated power [W]

                * 'ac' : AC
                * 'dc' : DC
        """
        try:
            panel_size = self.size[self.s["pv"]]

        except:
            # default to 1000. kW_peak or it's equivalent in m2 for
            # default efficiency
            panel_size = 1000.0 if use_p_peak else 6.25
            log.info(
                "Could not get panel size. Setting it to {}".format(panel_size)
            )

        # Set panel size according to use_p_peak value
        if use_p_peak:
            p_peak = panel_size
            panel_area = None
            # Uncomment this line, since it creates too much output
            # for system level simulation
            # log.info('Using peak power as a PV size parameter.')
        else:
            p_peak = None
            panel_area = panel_size
            # Uncomment this line, since it creates too much output
            # for system level simulation
            # log.info('Using area as a PV size parameter.')

        if inc_rad is None:
            msg = (
                "Using irradiation array to get photovoltaic"
                " gains. This will result in an array calculation."
            )
            log.info(msg)
            inc_rad = self.inc_rad

        # if no input parameters have been passed to the class
        if self.use_defaults:
            msg = (
                "Photovoltaic parameters have not been passed to the"
                " component model. Using default parameters."
            )
            log.info(msg)

            self.pv_power = self._simple_photovoltaic(
                irrad=inc_rad, panel_area=panel_area, p_peak=p_peak
            )

        # pass parameters from the param input dataframe
        else:
            self.pv_power = self._simple_photovoltaic(
                irrad=inc_rad,
                panel_area=panel_area,
                f_act=self.params_pv[self.s["f_act"]],
                eta_pv=self.params_pv[self.s["eta_pv"]],
                eta_dc_ac=self.params_inv[self.s["eta_dc_ac"]],
                irrad_ref=self.params_pv[self.s["irrad_ref"]],
                p_peak=p_peak,
            )

        return self.pv_power

    @staticmethod
    def _simple_photovoltaic(
        irrad,
        p_peak=None,
        panel_area=None,
        f_act=1.0,
        eta_pv=0.16,
        eta_dc_ac=0.85,
        irrad_ref=1000.0,
    ):
        """Simple photovoltaic model based on
        http://simulationresearch.lbl.gov/modelica/releases/latest/help/Buildings_Electrical_AC_OnePhase_Sources.html#Buildings.Electrical.AC.OnePhase.Sources.PVSimple

        Parameters:

            irrad: float
                Total solar irradiation (direct and diffuse) [W/m2]

            panel_area: float or None
                Panel area (area of active cells) [m2].
                Set to None if using the peak power as a PV sizing variable.

            p_peak: float or None
                Peak power of the photovoltaic panel
                (also: nominal power, nameplate size) [W]
                Set to None if using the panel area as a PV sizing variable.

            irrad_ref: float
                Reference irradiation of the photovoltaic panel
                (default: 1000 W/m2) [W/m2]

            f_act: float
                Fraction of the panel surface area with active cells

            eta_pv: float
                Panel efficiency

            eta_dc_ac: float
                Efficiency of the dc-ac conversion
                (inverter + other system losses)

        Returns:

            pv_power: dict of floats
                Generated power [W]

                * 'ac' : AC
                * 'dc' : DC
        """
        # Calculate the generated power according to the given parameters:
        # Either panel area and panel efficiency
        # or peak power and reference irradiation are used for calculation
        if p_peak == None:
            pv_power_dc = panel_area * f_act * eta_pv * irrad
        else:
            pv_power_dc = (p_peak / irrad_ref) * irrad

        pv_power_ac = Distribution._dc_to_ac(pv_power_dc, conv_eff=eta_dc_ac)

        pv_power = {"ac": pv_power_ac, "dc": pv_power_dc}

        return pv_power


class Storage(object):
    """Describes performance of storage components, such as
    solar thermal tank, heat pump thermal tank, conventional gas
    tank water heater.

    Parameters:

        params: pd df
            Component performance parameters per project
            Default: None. See tests and examples on how to
            structure this input.

        weather: pd df
            Weather data timeseeries (amb. temp, solar irradiation)
            Default: None. See tests and examples on how to
            structure this input.

        size: pd df or float, m3
            Tank size.
            Default 1. See tests and examples on how to
            structure this input.

        type: string
            Type of storage component. Options:

            * 'sol_tank' - indirect tank WH with a coil to circulate
              fluid heated by a solar collector
            * 'hp_tank' - tank with an inbuilt heat pump
              'wham_tank' - conventional gas tank water heater model
              based on a WH model from the efficiency standards analysis
            * 'gas_tank' - conventional gas tank water heater (currently not
              implemented)

        log_level: None or python logger logging level,
            Default: logging.DEBUG
            This applies for a subset of the class functionality, mostly
            used to deprecate logger messages for certain calculations.
            For Example: log_level = logging.ERROR will only throw error
            messages and ignore INFO, DEBUG and WARNING.

        timestep: float, h
            Duration of a single timestep, in hours, defaults to 1.

    Note:

        Create a new instance of the class for each storage component.

    Examples:

        See :func:`mswh.system.tests.test_components <mswh.system.tests.test_components>` module and
        :func:`scripts/MSWH System Tool.ipynb <scripts/MSWH System Tool.ipynb>`
        for examples on how to use the methods as stand alone and
        in a system model simulation.
    """

    def __init__(
        self,
        params=None,
        size=1.0,
        type="sol_tank",
        timestep=1.0,
        log_level=logging.DEBUG,
    ):

        # log level (e.g. only partial functionality of the class
        # is being used and one does not desire to see all infos)
        self.log_level = log_level
        logging.getLogger().setLevel(log_level)

        self.s = SwhLabels().set_prod_labels()
        self.r = SwhLabels().set_res_labels()

        self.type = type

        if params is None:
            # extract component size/capacity (see setter for details)
            self.size = size
            # instantiate with defaut parameters
            if type in ["sol_tank", "hp_tank"]:
                split_tank = True
                gas_heater_autosize = False
            elif type == "wham_tank":
                split_tank = False
                gas_heater_autosize = True
            else:
                msg = "The thermal storage tank type {}" "is not implemented."
<<<<<<< HEAD
                log.error(msg.format(self.type))
=======
                log.error(mgs.format(self.type))
>>>>>>> 4deb5f6d
                raise Exception

            self.setup_thermal(
                split_tank=split_tank, gas_heater_autosize=gas_heater_autosize
            )

            # on the hp branch
            self.setup_electric()

            msg = (
                "Storage parameters have not been passed to the class. "
                "Using default parameters."
            )
            log.info(msg)

        self.timestep = timestep  # [h]

        if isinstance(params, pd.DataFrame):

            self.components = []
            # get all components of the project level system
            components = params[self.s["comp"]].unique().tolist()

            if self.s["the_sto"] in components:

                self.components.append(self.s["the_sto"])

                comp_params = params.loc[
                    params[self.s["comp"]] == self.s["the_sto"], :
                ]

                params_sol_tank = dict()

                params_sol_tank[self.s["ins_thi"]] = params.loc[
                    params[self.s["param"]] == self.s["ins_thi"],
                    self.s["param_value"],
                ].values[0]

                params_sol_tank[self.s["spec_hea_con"]] = params.loc[
                    params[self.s["param"]] == self.s["spec_hea_con"],
                    self.s["param_value"],
                ].values[0]

                params_sol_tank[self.s["f_upper_vol"]] = params.loc[
                    params[self.s["param"]] == self.s["f_upper_vol"],
                    self.s["param_value"],
                ].values[0]

                params_sol_tank[self.s["h_vs_r"]] = params.loc[
                    params[self.s["param"]] == self.s["h_vs_r"],
                    self.s["param_value"],
                ].values[0]

                params_sol_tank[self.s["dt_appr"]] = params.loc[
                    params[self.s["param"]] == self.s["dt_appr"],
                    self.s["param_value"],
                ].values[0]

                params_sol_tank[self.s["t_max_tank"]] = params.loc[
                    params[self.s["param"]] == self.s["t_max_tank"],
                    self.s["param_value"],
                ].values[0]

                params_sol_tank[self.s["t_tap_set"]] = params.loc[
                    params[self.s["param"]] == self.s["t_tap_set"],
                    self.s["param_value"],
                ].values[0]

                if type == "sol_tank":
                    params_sol_tank[self.s["eta_coil"]] = params.loc[
                        params[self.s["param"]] == self.s["eta_coil"],
                        self.s["param_value"],
                    ].values[0]
                elif type == "hp_tank":
                    # based on the model definition (net performance of
                    # an inbuilt heat pump)
                    params_sol_tank[self.s["eta_coil"]] = 1.0
                else:
                    msg = (
                        "The thermal storage tank type {}"
                        "is not implemented."
                    )
<<<<<<< HEAD
                    log.error(msg.format(self.type))
=======
                    log.error(mgs.format(self.type))
>>>>>>> 4deb5f6d
                    raise Exception

                self.size = size

                # setup the solar storage tank with the given parameters
                self.setup_thermal(
                    vol_fra_upper=params_sol_tank[self.s["f_upper_vol"]],
                    h_vs_r=params_sol_tank[self.s["h_vs_r"]],
                    dT_param=params_sol_tank[self.s["dt_appr"]],
                    T_max=params_sol_tank[self.s["t_max_tank"]],
                    T_draw_set=params_sol_tank[self.s["t_tap_set"]],
                    insul_thickness=params_sol_tank[self.s["ins_thi"]],
                    spec_hea_cond=params_sol_tank[self.s["spec_hea_con"]],
                    coil_eff=params_sol_tank[self.s["eta_coil"]],
                    gas_heater_autosize=False,
                )

                msg = "{} is set."
                log.info(msg.format((self.s[self.type]).capitalize()))

            elif (self.s["gas_tank"] in components) and (type == "wham_tank"):

                self.components.append(self.s["gas_tank"])

                comp_params = params.loc[
                    params[self.s["comp"]] == self.s["gas_tank"], :
                ]

                params_gas_tank_wh = dict()

                params_gas_tank_wh[self.s["tank_re"]] = comp_params.loc[
                    params[self.s["param"]] == self.s["tank_re"],
                    self.s["param_value"],
                ].values[0]

                params_gas_tank_wh[self.s["ins_thi"]] = comp_params.loc[
                    params[self.s["param"]] == self.s["ins_thi"],
                    self.s["param_value"],
                ].values[0]

                params_gas_tank_wh[self.s["spec_hea_con"]] = comp_params.loc[
                    params[self.s["param"]] == self.s["spec_hea_con"],
                    self.s["param_value"],
                ].values[0]

                params_gas_tank_wh[self.s["t_tap_set"]] = comp_params.loc[
                    params[self.s["param"]] == self.s["t_tap_set"],
                    self.s["param_value"],
                ].values[0]

                self.size = size

                # setup the gas tank water heater with the given parameters
                self.setup_thermal(
                    split_tank=False,
                    T_draw_set=params_gas_tank_wh[self.s["t_tap_set"]],
                    insul_thickness=params_gas_tank_wh[self.s["ins_thi"]],
                    spec_hea_cond=params_gas_tank_wh[self.s["spec_hea_con"]],
                    tank_re=params_gas_tank_wh[self.s["tank_re"]],
                    gas_heater_autosize=True,
                )

                msg = "Gas tank WH (WHAM) is set up."
                log.info(msg)

            else:
                msg = (
                    "Parameters passed to the class do not contain the "
                    "desired storage type {}."
                )

                log.error(msg.format(type))
                raise Exception

        if not isinstance(size, pd.DataFrame):
            dist_sizes = pd.DataFrame(
                data=[[self.s["piping"], 0.0]],
                columns=[self.s["comp"], self.s["cap"]],
            )

        self.distribution = Distribution(params=params, sizes=size)

    @property
    def size(self):
        return self.__size

    @size.setter
    def size(self, value):
        """Re-extracts tank size from a dataframe"""
        set_size = dict()

        if not isinstance(value, pd.DataFrame):
            # assign unit size
            set_size = value

        elif isinstance(value, pd.DataFrame):

            if self.s["the_sto"] in self.components:
                set_size = value.loc[
                    value[self.s["comp"]] == self.s["the_sto"], self.s["cap"]
                ].values[0]

            elif self.s["gas_tank"] in self.components:
                set_size = value.loc[
                    value[self.s["comp"]] == self.s["gas_tank"], self.s["cap"]
                ].values[0]

            elif self.s["hp_tank"] in self.components:
                set_size = value.loc[
                    value[self.s["comp"]] == self.s["hp_tank"], self.s["cap"]
                ].values[0]

        else:
            msg = "Provided sizes format is not supported."
            log.error(msg)
            raise Exception

        self.__size = set_size

    def setup_thermal(
        self,
        medium="water",
        split_tank=True,
        vol_fra_upper=0.5,
        h_vs_r=6.0,
        dT_param=2.0,
        T_max=344.15,
        T_draw_set=322.04,
        insul_thickness=0.085,
        spec_hea_cond=0.04,
        coil_eff=0.84,
        tank_re=0.76,
        dT_err_max=2.0,
        gas_heater_autosize=False,
    ):
        """Sets thermal storage variables related to:

        - loss calculation
        - distribution of net gains/losses within two
          tank volumes (upper and lower)

        Parameters:

            medimum: string
                Storage medium (for thermal defaults to 'water')

            split_tank: boolean
                If true, the tank is observed as two volumes,
                upper and lower tank volume. If false,
                the tank is observed as a single tank

            vol_fra_upper: float
                Fraction of storage volume assigned to the upper
                tank volume (applies to 'thermal' only)
                If split_tank set to False, the value is ignored

            dT_param: float, K
                Used as:

                * Maximum temperature difference expected to occur
                  between the upper and the lower tank volume while charging

                * In-tank-coil approach

            h_vs_r: float
                Regression parameter - tank height/diameter ratio
                (based on web scraped data), default: 6.

            T_max: float, K
                Maximum allowed fluid temperature in the thermal
                storage tank, defaults to 344.15 K = 71 degC.

            T_draw_set: float, K
                Draw temperature used in the
                load calculation, defaults to
                120 degF = 322.04 K = 48.89 degC

            insul_thickness: float, m
                Insulation thickness
                Default: .04 m (1-2 inch gas,
                2-3 inch electric, :from:`DOE WH rule`)

            spec_hea_cond: float, W/mK
                Specific heat conductivity
                of the insulation
                Default: .04 W/mK (:from library:`ModelicaBuidlings`)

            coil_eff: float
                Simplified efficiency of the coil heat exchanger
                Used in modeling of indirect coil-in-tank water heaters
                It excludes the approach temperature and represents
                the remaining heat transfer inefficiency

            tank_re: float
                Recovery efficiency of a gas tank water heater.
                Used for the Storage.gas_tank_wh model

            dT_err_max: float
                Allowed dT error below the minimum
                tank temperature due to finite timestep length
                approximation

            gas_heater_autosize: boolean
                There is a gas heater in the tank and it will be
                autosized based on the tank volume
        """

        # max allowed tank temperature (start with 160 degF, per TAC info)
        self.T_max = T_max  # K

        # draw setpoint temperature
        self.T_draw_set = T_draw_set  # K

        # fluid properties
        if medium == "water":
            # Water properties, :cite:`ASHFund17` 33. table 2
            # density at 20 degC
            self.ro = 998.2  # kg/m3
            # specific heat content at 20 degC
            self.shc = 4180.0  # J/(kgK)

        elif medium == "glycol":
            pass

        # Recovery efficiency of gas tank water heater
        self.tank_re = tank_re

        # Maximum allowed temperature difference between the
        # upper and the lower tank volume while charging
        self.dT_approach = dT_param  # K

        # initiate allowed dT error below the minimum
        # tank temperature due to finite timestep length
        # approximation, in K
        self.dT_err = dT_err_max  # K

        # upper tank volume fraction
        self.vol_fra_upper = vol_fra_upper
        # tank height diametar ratio
        self.h_vs_r = h_vs_r

        # thus lower volume
        self.V_lower = self.size * (1.0 - self.vol_fra_upper)
        # and upper volume
        self.V_upper = self.size * self.vol_fra_upper

        # volume
        self.V = self.size

        # For tanks with a gas heater input:
        if gas_heater_autosize:
            # Calculate nominal water heater input power
            self.Q_nom = self.volume_to_power(self.V)

        # tank heat loss parameters

        # thermal transmittance through the tank walls
        self.therm_transm_coef = self._thermal_transmittance(
            insul_thickness=insul_thickness, spec_hea_cond=spec_hea_cond
        )

        # if there is a coil, this is its efficiency
        self.coil_eff = coil_eff

        # areas to calculate thermal losses to environment
        # e.g. to apply for a solar indirect tank
        if split_tank:
            self.A_lower = self._tank_area()["lower"]
            self.A_upper = self._tank_area()["upper"]
            self.A = self.A_lower + self.A_upper
        # e.g. to apply to the gas tank WH WHAM model
        else:
            self.A = self._tank_area(split_tank=False)

    def thermal_tank_dynamics(
        self,
        pre_T_amb,
        pre_T_upper,
        pre_T_lower,
        pre_Q_in,
        pre_Q_loss_upper,
        pre_Q_loss_lower,
        pre_T_feed,
        pre_Q_tap,
    ):
        """Partial model of a thermal storage tank.
        Applies first order forward marching Euler method and updates
        the tank state for the current timestep
        based on the enthalpy balance and simplified
        assumptions about stratification. Thus, all
        input variables pertain to the previous timestep,
        while the outputs are solutions for the current timestep.

        For example partial model application see thermal_tank method.

        See inline comments for detailed explanation of the model.

        Parameters:

            pre_T_amb: float, K
                Ambient air temperature

            pre_T_upper: float, K
                Upper tank volume temperature

            pre_T_lower: float, K
                Lower tank volume temperature

                It is recommended to set equal initial values
                for pre_T_upper and pre_T_lower

            pre_Q_in: float, W
                Total heat gain (e.g. from a coil heat exchanger,
                a heating element, etc.)

            pre_Q_loss_upper: float, W
                Heat loss from the upper tank volume

            pre_T_lower: float, W
                Heat loss from the lower tank volume

            pre_T_feed: float, K
                Temperature of the water
                that replenishes the tapped volume
                (e.g. water main temperature)

            pre_Q_tap: float, W
                Heat loss that would occur if the tank
                volume at pre_T_upper was infinite

        Returns:

            res: dict of floats
                Represent averages in a single timestep.
                Average temperatures for tank volumes:

                * self.r[self.r['t_tank_low']] : lower, K
                * self.r['t_tank_up'] : upper, K

                Heat rates:

                * 'Q_net' : expected timestep net gain/loss based on inputs, W
                  self.r['q_dump'] : dumped heat, W
                * 'Q_draw' : delivered to load W
                * 'Q_draw_unmet' : unmet load due to finite tank volume, W
                  self.r['q_ovrcool_tank'] : error in balancing due to minimal
                  tank temperature limit assumption in each timestep

                Note: 'Q_draw' + 'Q_draw_unmet' = pre_Q_tap
        """
        # initiate the dumped heat content as zero:
        Q_dump = 0.0
        # Initial assumption is that the tank can deliver the
        # load that can be tapped based on the upper tank
        # temperature (see Storage.tap method for details)
        Q_del = pre_Q_tap
        Q_unmet = 0.0

        # initiate the resulting error in heat balance
        Q_overcool = 0.0

        # Get the minimum tank temperature limit
        pre_T_min = min(pre_T_amb, pre_T_feed)

        # Get net heat gain/loss rate inside the tank
        dQ = pre_Q_in - pre_Q_loss_lower - pre_Q_loss_upper - pre_Q_tap

        # Get net heat gain/loss in a single timestep in J,
        # assuming timestep given in h!
        dE = UnitConv(dQ * self.timestep).Wh_J(unit_in="Wh")

        # Distribution of the net heat gain/loss

        # net charge
        if dQ > 0:
            Q_dump, Q_overcool, T_lower, T_upper = self._tank_charge(
                pre_Q_tap,
                dE,
                pre_T_lower,
                pre_T_upper,
                pre_T_min,
                Q_dump,
                Q_overcool,
                pre_T_amb,
                pre_T_feed,
            )

        # net discharge or balanced
        elif dQ <= 0:
            (
                Q_del,
                Q_unmet,
                Q_overcool,
                T_lower,
                T_upper,
            ) = self._tank_discharge(
                pre_Q_tap,
                dE,
                pre_T_lower,
                pre_T_upper,
                pre_T_min,
                Q_unmet,
                Q_del,
                Q_overcool,
                pre_T_amb,
                pre_T_feed,
            )

        # Check tapped water heat balance
        if pre_Q_tap != 0:
            rel_err = ((Q_unmet + Q_del) - pre_Q_tap) / pre_Q_tap
            if not rel_err < 0.01:
                msg = (
                    "Tank delivered {} and unmet {} demand do not balance "
                    "with the tank demand setpoint {}"
                )
                log.error(msg.format(Q_del, Q_unmet, pre_Q_tap))
                raise Exception

        # did any part of the algorithm bring the lower tank
        # temperature above the upper
        if T_lower > T_upper:
            msg = (
                "Upper tank temperature is below the lower "
                "tank temperature."
            )
            log.error(msg)
            raise Exception

        # pack results
        res = {
            self.r["t_tank_low"]: T_lower,
            self.r["t_tank_up"]: T_upper,
            "Q_net": dQ,
            self.r["q_dump"]: Q_dump,
            self.r["q_ovrcool_tank"]: Q_overcool,
            self.r["q_del_tank"]: Q_del,
            self.r["q_unmet_tank"]: Q_unmet,
        }

        return res

    def _tank_charge(
        self,
        pre_Q_tap,
        dE,
        pre_T_lower,
        pre_T_upper,
        pre_T_min,
        Q_dump,
        Q_overcool,
        pre_T_amb,
        pre_T_feed,
    ):
        """Storage charge partial model. While charging the tank
        assume that stratification happens up to a predefined
        "stratification limit when charging" temperature difference.
        This is taken as an empirical value based on observed
        literature.

        Assuming uniform tank temperature distribution at initiation,
        net heat gain is allocated to the upper tank volume until
        the difference between the temperatures in the upper and
        in the lower tank volume reaches the empirical temperature
        difference limit, after which both lower and upper
        volumes get allocated with heat gain

        If the upper tank volume reaches the maximum allowed tank
        temperature limit, the thermostat will prevent the storage
        from overcharging.

        See :func:`thermal_tank_dynamics <thermal_tank_dynamics>` method
        for parameters and returns description.
        """
        if dE <= 0:
            msg = (
                "This method does not apply if there are no net "
                "heat gains to the tank."
            )
            log.info(msg)

        if (pre_T_upper - pre_T_lower) < self.dT_approach:

            # Temperature increase to upper volume that would
            # be achieved should all the gain be allocated to it
            dT_upper = dE / (self.V_upper * self.ro * self.shc)

            # Nonetheless, allow heating only up to the predefined
            # charging temperature difference between the upper
            # and the lower tank volume
            dT_rem = (dT_upper + pre_T_upper) - (
                pre_T_lower + self.dT_approach
            )

            # Any remaining heat gain after reaching the temperature
            # difference limit gets allocated to both volumes:
            if dT_rem > 0:
                dT_rem_both = dT_rem * (self.V_upper / self.V)
                T_upper = pre_T_upper + dT_upper - dT_rem + dT_rem_both
                T_lower = pre_T_lower + dT_rem_both

            # otherwise heat up only the upper volume
            else:
                T_upper = pre_T_upper + dT_upper
                T_lower = pre_T_lower

        # Once stratification limit when charging has been
        # achieved, it remains maintained
        elif (pre_T_upper - pre_T_lower) >= self.dT_approach:

            # get the lower volume up to
            # pre_T_upper - self.dT_approach
            dT_lower_max = (pre_T_upper - self.dT_approach) - pre_T_lower
            dT_lower = dE / (self.V_lower * self.ro * self.shc)

            if dT_lower <= dT_lower_max:
                T_lower = pre_T_lower + dT_lower
                T_upper = pre_T_upper
            else:
                T_lower = pre_T_lower + dT_lower_max
                dT_rem = (dT_lower - dT_lower_max) * (self.V_lower / self.V)
                # after heating up the lower part of the tank
                # the temperature difference when charging
                # has been reached and the rest of the heat
                # should get assigned in parallel
                T_upper = pre_T_upper + dT_rem
                T_lower += dT_rem

        # Check the behavior of tank temperatures
        # related to the min tank temperature
        if (T_upper < pre_T_min) or (T_lower < pre_T_min):
            Q_overcool, T_upper, T_lower = self._overcooling(
                pre_T_min,
                T_upper,
                T_lower,
                pre_T_amb,
                pre_T_feed,
                discharge=False,
            )

        # would the conditions overcharge the tank?
        if T_upper > self.T_max:
            T_upper, T_lower, Q_dump = self._thermostatic_safety_valve(
                T_upper, T_lower
            )

        return Q_dump, Q_overcool, T_lower, T_upper

    def _tank_discharge(
        self,
        pre_Q_tap,
        dE,
        pre_T_lower,
        pre_T_upper,
        pre_T_min,
        Q_unmet,
        Q_del,
        Q_overcool,
        pre_T_amb,
        pre_T_feed,
    ):
        """Storage discharge partial model. When there are no gains
        to the tank:

        * if there is water draw the model reduces temperature in both
          parts of the tank. This emulates the propagation of
          the water main as the DHW is tapped and shifting the
          temperature profile downwards in the entire tank.

        * if there is no water draw, assumes stagnation mode. Cools off
          the lower tank volume first, after which the upper tank volume
          starts cooling off, depending on the heat loss amount.

        Parameters:

            dE: float
                Timestep net heat balance inside the tank, this method assumes
                it not larger than zero.

        See :func:`thermal_tank_dynamics <thermal_tank_dynamics>` method
        for parameters and returns description.
        """

        if dE > 0:
            msg = (
                "This method cannot be called if the timestep heat "
                "balance is positive."
            )
            log.error(msg)
            raise Exception

        # water draw exists
        if pre_Q_tap > 0:
            # cool in parallel as low as possible (until the lower
            # volume hits the minimum). This mimics the bulk vertical
            # motion of the water with the hot being tapped from
            # the top and the water main entering from the bottom

            # theoretical temperature reduction if it would be
            # possible to satisfy the entire loss from the tank volume
            dT = -1.0 * (dE / (self.V * self.ro * self.shc))

            # maximum possible temperature reduction to the lower volume
            dT_lower_max = max(0.0, (pre_T_lower - pre_T_min))

            if dT <= dT_lower_max:
                # The entire demand got satisfied
                T_upper = pre_T_upper - dT
                T_lower = pre_T_lower - dT

            else:
                # Cool in paralled until the lower volume is at
                # its minimum temperature
                T_upper = pre_T_upper - dT_lower_max
                T_lower = pre_T_lower - dT_lower_max

                # Try to take the rest of the loss from the
                # upper volume
                dT_upper = (dT - dT_lower_max) * (self.V / self.V_upper)

                dT_upper_max = max(0.0, (T_upper - pre_T_min))

                if dT_upper < dT_upper_max:
                    T_upper -= dT_upper
                else:
                    T_upper -= dT_upper_max

                    Q_unmet = (
                        UnitConv(
                            (
                                (dT_upper - dT_upper_max)
                                * (self.V_upper * self.ro * self.shc)
                            )
                        ).Wh_J(unit_in="J")
                        / self.timestep
                    )
                    Q_del -= Q_unmet

            if (T_upper < pre_T_min) or (T_lower < pre_T_min):
                Q_overcool, T_upper, T_lower = self._overcooling(
                    pre_T_min,
                    T_upper,
                    T_lower,
                    pre_T_amb,
                    pre_T_feed,
                    discharge=True,
                )

        # no water draw (stagnation)
        elif abs(pre_Q_tap) == 0.0:
            # See what would be the temperature difference
            # should all the heat be lost from the lower
            # part of the tank
            dT_lower_max = dE / (self.V_lower * self.ro * self.shc)

            # allow cooling off of the lower part of the tank
            # either for the full amount of losses or down
            # to ambient temperature increased in the approach
            # temperature, whichever is larger
            T_lower = max(
                (pre_T_lower + dT_lower_max), (pre_T_min + self.dT_approach)
            )
            T_upper = pre_T_upper

            # Would this temperature difference bring
            # the lower part of the tank below the
            # minimal allowed temperature and how much lower?
            dT_lim_lower = (pre_T_min + self.dT_approach) - (
                pre_T_lower + dT_lower_max
            )

            # If exists, assign that remaining part of heat loss
            # to the upper part of the tank
            if dT_lim_lower > 0:
                # get the eqivalent temperature difference for the
                # upper part of the tank
                dT_to_upper = dT_lim_lower * (self.V_lower / self.V_upper)

                # allow cooling off of the upper part of the tank
                # either for the full amount of losses or down
                # to ambient temperature increased in the approach
                # temperature, whichever is larger
                T_upper = max(
                    (pre_T_upper - dT_to_upper), (pre_T_min + self.dT_approach)
                )

                # If any heat loss remains, cool both volumes equally
                dT_lim_upper = (pre_T_min + self.dT_approach) - (
                    pre_T_upper - dT_to_upper
                )

                if dT_lim_upper > 0:
                    # Get temperature difference for both parts
                    # of the tank
                    dT_to_both = dT_lim_upper * (self.V_upper / self.V)
                    T_upper = T_upper - dT_to_both
                    T_lower = T_lower - dT_to_both

            if (T_upper < pre_T_min) or (T_lower < pre_T_min):
                Q_overcool, T_upper, T_lower = self._overcooling(
                    pre_T_min,
                    T_upper,
                    T_lower,
                    pre_T_amb,
                    pre_T_feed,
                    discharge=True,
                )

        return Q_del, Q_unmet, Q_overcool, T_lower, T_upper

    def _thermostatic_safety_valve(self, T_upper, T_lower):
        """This emulates the behavior of a thermostatic
        safety valve placed at the top of the tank to prevent
        overheating.

        If the upper tank temperature exceeds the maximum
        tank temperature limit, charge the lower
        tank volume up to the temperature of the upper less the
        predefined temperature difference if possible and
        dump any remaining heat.

        Parameters:

            T_upper: float, K
                Upper tank volume temperature at the end of
                a timestep

            T_lower: float, K
                Lower tank volume temperature at the end of
                a timestep

        Returns:

            T_upper: float, K
                Updated upper tank volume temperature

            T_lower: float, K
                Updated lower tank volume temperature

            Q_dump: float, W
                Heat dumped if the tank gets overcharged
        """
        # The thermostat got triggered!
        # Get the excess heat and stop charging the tank
        E_dump = (self.V_upper * self.ro * self.shc) * (T_upper - self.T_max)
        T_upper = self.T_max
        # Was the charge high enough to overcharge the
        # lower part of the tank as well?
        if T_lower > (self.T_max - self.dT_approach):
            E_dump += (self.V_lower * self.ro * self.shc) * (
                T_lower - (self.T_max - self.dT_approach)
            )
            T_lower = self.T_max - self.dT_approach

        # Convert to average timestep heat rate
        Q_dump = UnitConv(E_dump).Wh_J(unit_in="J") / self.timestep

        return T_upper, T_lower, Q_dump

    def _overcooling(
        self,
        pre_T_min,
        T_upper,
        T_lower,
        pre_T_amb,
        pre_T_feed,
        discharge=True,
    ):
        """Overcooling is an event when the
        resulting tank temperature is below the
        assumed minimum (smaller of the tank feed and
        the ambient temperature). It can occur if:

        * Heat loss and tap from the tank is too high,
          in which case we declare some unmet demand
          and limit the tank temperatures
        * The tank is slightly colder due to a lower
          ambient or water main temperature in the
          previous timesteps. This is allowed.

        Parameters:

            pre_T_min: float, K
                Minimum tank temperature limit

            T_upper: float, K
                Upper tank volume temperature

            T_lower: float, K
                Lower tank volume temperature

            pre_T_amb, pre_T_feed: floats, K
                Carried through for error handling

            discharge: boolean
                If true, resets any temperatures
                below the theoretical limit to that
                limit

        Returns:

            T_upper: float, K
                Updated upper tank volume temperature

            T_lower: float, K
                Updated lower tank volume temperature

            Q_overcool: float, W
                Error in balancing due to minimal tank
                temperature limit assumption for the
                timestep
        """
        # check the extent of 2nd law violation
        # and record it as an error in balancing
        dT_overcool = max((pre_T_min - T_upper), (pre_T_min - T_lower))

        # How much of the assumed heat loss
        # did not occur
        # due to physical constraints
        E_overcool = (
            self.ro
            * self.shc
            * (
                self.V_upper * max(0.0, (pre_T_min - T_upper))
                + self.V_lower * max(0.0, (pre_T_min - T_lower))
            )
        )

        Q_overcool = UnitConv(E_overcool).Wh_J(unit_in="J") / self.timestep

        if discharge:
            # set the achieved tank temperature
            T_upper = max(pre_T_min, T_upper)
            T_lower = max(pre_T_min, T_lower)

        # if the tank is well sized for the load, the
        # allowed overcooling will be small, however
        # a fraction of a degree is likely to occur.
        # the warning is provided if the overcooling
        # temperature difference is unusually high
        if dT_overcool > self.dT_err:
            msg = (
                "Cooling off {} K below temperature"
                " limit. This is balanced as:"
                " a) allowed, since charging: {}, "
                " b) declared unmet demand, since discharging: {};"
                " Ambient T: {}, Feed T: {}."
            )
            log.warning(
                msg.format(
                    round(dT_overcool, 1),
                    not discharge,
                    discharge,
                    pre_T_amb,
                    pre_T_feed,
                )
            )

        return Q_overcool, T_upper, T_lower

    def thermal_tank(
        self,
        pre_T_amb=293.15,
        pre_T_feed=291.15,
        pre_T_upper=328.15,
        pre_T_lower=323.15,
        pre_V_tap=0.00757,
        pre_Q_in=400.0,
        max_V_tap=0.1514,
    ):
        """Model of a thermal storage tank with:

        * Coil heat exchanger for the solar gains
        * DHW tap at the top of the tank
        * Recharge tap at the bottom of the tank

        The model can be instantiated as a:

        * Solar thermal tank
        * Heat pump tank

        Parameters:

            type: string
                * 'solar' - solar tank (assumes
                  that heated fluid from a solar collector is circulated
                  through an in-tank-coil)
                * 'hp' - heat pump tank (assumes an inbuilt heat pump
                  as a main heat source)

                The type will affect output labeling and heat transfer
                efficiency.


            pre_T_amb: float, K
                Ambient temperature

            pre_T_feed: float, K
                Temperature of the water
                that replenishes the tapped volume
                (e.g. water main temperature)

            pre_T_upper: float, K
                Upper tank volume temperature

            pre_T_lower: float, K
                Lower tank volume temperature

            pre_Q_in: float, W
                Heat gain passed to in-tank coil from solar collector
                or from a heat pump, depending on the type

            pre_V_tap: float, m3/h
                Volume of water tapped from the top of the tank

            max_V_tap: float, m3/h
                Annual peak flow

        Returns:

            res: dict
                Single timestep input and output values for temperatures [K]
                and heat rates [W]:

                >>> {net_gain_label : pre_Q_in_net,
                self.r['q_loss_low'] : pre_Q_loss_lower,
                self.r['q_loss_up'] : pre_Q_loss_upper,
                # demand, delivered and unmet heat
                # (between tap setpoint and water main)
                self.r['q_dem'] : tap['net_dem'],
                self.r['q_dem_tot'] : tap['tot_dem'],
                self.r['q_del_tank'] : tank[self.r['q_del_tank']],
                self.r['q_unmet_tank'] : np.round(
                tank[self.r['q_unmet_tank']] + tap['unmet_heat_rate'], 2),
                self.r['q_dump'] : tank[self.r['q_dump']],
                self.r['q_ovrcool_tank'] : tank[self.r['q_ovrcool_tank']],
                self.r['q_dem_balance'] : np.round(Q_dem_balance),
                # average temperatures for tank volumes
                self.r['t_tank_low'] : tank[self.r['t_tank_low']],
                self.r['t_tank_up'] : tank[self.r['t_tank_up']],
                self.r['dt_dist'] : dist['dt_dist'],
                self.r['t_set'] : self.T_draw_set,
                self.r['q_dist_loss'] : dist['heat_loss'],
                self.r['flow_on_frac'] : dist['flow_on_frac']}
                Temperatures in K, heat rates in W
        """
        # Heat loss from the upper tank volume
        pre_Q_loss_upper = self._thermal_loss(
            self.therm_transm_coef, self.A_upper, pre_T_amb, pre_T_upper
        )

        # Heat loss from the lower tank volume
        pre_Q_loss_lower = self._thermal_loss(
            self.therm_transm_coef, self.A_lower, pre_T_amb, pre_T_lower
        )

        # distribution system temperature drop and heat loss
        dist = self.distribution.pipe_losses(
            T_amb=pre_T_amb,
            T_in=pre_T_upper,
            V_tap=pre_V_tap,
            max_V_tap=max_V_tap,
        )

        # Heat loss due to tapping water from
        # the upper tank volume and
        # replenishing it by water main. This
        # method also calculates any upfront unmet load
        # if the upper tank temperature is below the
        # dhw setpoint + the estimated distribution temperature drop
        tap = self.tap(
            pre_V_tap,
            pre_T_upper,
            pre_T_feed,
            dT_loss=dist["dt_dist"],
            T_draw_min=pre_T_feed + dist["dt_dist"],
        )

        pre_Q_tap = tap["heat_rate"]

        # Net heat gains to the tank
        if self.type == "sol_tank":
            # assumes a simple coil efficiency multiplier
            pre_Q_in_net = pre_Q_in * self.coil_eff
            net_gain_label = self.r["q_del_sol"]

        elif self.type == "hp_tank":
            # empirical data used describes net gain from
            # a heat pump evaporator
            pre_Q_in_net = pre_Q_in * 1.0
            net_gain_label = self.r["q_del_hp"]

        # run a single timestep of tank behavior
        tank = self.thermal_tank_dynamics(
            pre_T_amb,
            pre_T_upper,
            pre_T_lower,
            pre_Q_in_net,
            pre_Q_loss_upper,
            pre_Q_loss_lower,
            pre_T_feed,
            tap["heat_rate"],
        )

        if self.type == "sol_tank":
            # Get the collector return temperature
            T_sol_col_return = tank[self.r["t_tank_low"]] + self.dT_approach

        # check total demand balance (compare total heat
        # requirement needed to increase the water temperature of the
        # timestep's draw volume up to the setpoint temperature increased
        # in any distribution losses with the sum of heat delivered by the
        # tank, heat unmet due to finite tank volume and thermal losses,
        # and heat unmet due to the tank temperature at the upper tank volume)
        Q_del_and_unmet = (
            tank[self.r["q_del_tank"]]
            + tank[self.r["q_unmet_tank"]]
            + tap["unmet_heat_rate"]
        )

        Q_dem_balance = tap["tot_dem"] - Q_del_and_unmet

        # Include all states
        res = {
            net_gain_label: pre_Q_in_net,
            self.r["q_loss_low"]: pre_Q_loss_lower,
            self.r["q_loss_up"]: pre_Q_loss_upper,
            # demand, delivered and unmet heat
            # (between tap setpoint and water main)
            self.r["q_dem"]: tap["net_dem"],
            self.r["q_dem_tot"]: tap["tot_dem"],
            self.r["q_del_tank"]: tank[self.r["q_del_tank"]],
            self.r["q_unmet_tank"]: np.round(
                tank[self.r["q_unmet_tank"]] + tap["unmet_heat_rate"], 2
            ),
            self.r["q_dump"]: tank[self.r["q_dump"]],
            self.r["q_ovrcool_tank"]: tank[self.r["q_ovrcool_tank"]],
            self.r["q_dem_balance"]: np.round(Q_dem_balance),
            # average temperatures for tank volumes
            self.r["t_tank_low"]: tank[self.r["t_tank_low"]],
            self.r["t_tank_up"]: tank[self.r["t_tank_up"]],
            self.r["dt_dist"]: dist["dt_dist"],
            self.r["t_set"]: self.T_draw_set,
            self.r["q_dist_loss"]: dist["heat_loss"],
            self.r["flow_on_frac"]: dist["flow_on_frac"],
        }

        if self.type == "sol_tank":
            # to heat source (e.g. collector)
            res.update({self.r["t_coil_out"]: T_sol_col_return})

        return res

    def _tank_area(self, split_tank=True):
        """Calculates tank area associated with
        thermal losses using the tank volume and a regressed
        ratio between the tank height and its radius.
        If the tank is modeled as split into two volumes,
        it calculates lower and upper tank area based on the
        fraction of volume assigned to the upper volume.

        Parameters:

            split_tank: boolean
                If true, the method calculates the
                areas associated with the upper
                and lower tank volume. If false,
                it returns the area of the whole tank

        Returns:

            areas: float or dict
                Tank area. If split_tank, the area is
                split into two areas:

                * 'upper' : upper_area
                * 'lower' : lower_area

        Note: We disregard the difference between the
        internal and the external tank volume.
        """
        # radius and height based on their
        # ratio and tank volume
        rad = np.cbrt(self.size / (self.h_vs_r * np.pi))
        hei = rad * self.h_vs_r

        if split_tank:

            h_upper = self.vol_fra_upper * hei
            h_lower = hei - h_upper

            upper_area = rad ** 2 * np.pi + 2 * rad * np.pi * h_upper
            lower_area = rad ** 2 * np.pi + 2 * rad * np.pi * h_lower

            areas = {"upper": upper_area, "lower": lower_area}

            return areas

        else:
            area = 2 * rad ** 2 * np.pi + 2 * rad * np.pi * hei

            return area

    def tap(self, V_draw_load, T_tank, T_feed, dT_loss=0.0, T_draw_min=None):
        """Calculates the water draw volume and
        heat content drawn from the top of an infinitely
        large adiabatic tank given the hot water demand,
        tank temperature and the water main temperature.

        It functions somewhat similarly to a
        thermostatic valve since it regulates the
        tap flow from the tank as follows:

            * Limits above if the tank temperature is
              higher than the nominal draw temperature

            * Tap flow equals V_draw_load for any tank
              temperature between T_draw_min
              and T_draw_nom

            * Tap flow is zero if tank temperature
              is below T_draw_min and T_draw_min is
              provided

        The results represent the theoretical limit
        for the draw. The tank model will check if the
        full amount can be delivered or only a
        part of the demand, due to the limited
        tank volume and thermal losses from the tank,
        and adjust the values.

        Parameters:

            V_draw_load: float, m3/h
                Volume of DHW drawn at the nominal
                end-use load temperature.

            T_tank: float, K
                Tank node temperature from which the
                DHW is being tapped (usually the
                upper volume)

            T_feed: float or array, K
                Temperature of water heater inlet water

            dT_loss: float, K
                Distribution loss temperature difference

            T_draw_min: float, K
                Minimal temperature that needs to
                be achieved in the tank in order
                to allow tapping.

                Default: None - tapping is always
                enabled

                Recommended usage - in colder climates
                where an outdoors tank may be cooler
                than the water main.

        Returns:

            draw: dict
                * Draw volume: 'vol', m3/h
                * Total demand heat rate: 'tot_dem', W
                * Infinite volume delivered heat rate: 'heat_rate', W
                * Infinite volume unmet heat rate: 'unmet_heat_rate', W
        """
        # Get nominal draw temperature
        T_draw_nom = self.T_draw_set

        # draw a volume with the same heat content as
        # the required load. Enthalpy balance,
        # assuming c and ro constant
        if T_tank > (T_draw_nom + dT_loss):
            V_tap = (
                V_draw_load
                * (T_draw_nom + dT_loss - T_feed)
                / (T_tank - T_feed)
            )

        # draw the demand volume if the tank temperature
        # is below or just at the nominal draw temperature
        elif T_tank <= (T_draw_nom + dT_loss):
            V_tap = V_draw_load

        else:
            msg = (
                "Not able to calculate V_tap based on: "
                "dT_loss = {}, T_tank = {}, T_draw_nom = {}"
            )
            log.error(msg.format(dT_loss, T_tank, T_draw_nom))
            raise Exception

        if T_draw_min is not None:

            if T_tank <= T_draw_min:
                # do not draw
                V_tap = 0.0

        Q_dem = (
            UnitConv(V_draw_load).m3perh_m3pers(unit_in="m3perh")
            * self.ro
            * self.shc
            * (T_draw_nom - T_feed)
        )

        Q_dem_with_dist_loss = (
            UnitConv(V_draw_load).m3perh_m3pers(unit_in="m3perh")
            * self.ro
            * self.shc
            * (T_draw_nom + dT_loss - T_feed)
        )

        Q_tap = (
            UnitConv(V_tap).m3perh_m3pers(unit_in="m3perh")
            * self.ro
            * self.shc
            * (T_tank - T_feed)
        )

        # rounding
        try:  # array
            Q_dem = Q_dem.round(2)
            Q_dem_with_dist_loss = Q_dem_with_dist_loss.round(2)
            Q_tap = Q_tap.round(2)
        except:  # float
            Q_dem = round(Q_dem, 2)
            Q_dem_with_dist_loss = round(Q_dem_with_dist_loss, 2)
            Q_tap = round(Q_tap, 2)

        Q_unmet = Q_dem_with_dist_loss - Q_tap

        tap = {
            "vol": V_tap,
            "tot_dem": Q_dem_with_dist_loss,
            "net_dem": Q_dem,
            "heat_rate": Q_tap,
            "unmet_heat_rate": Q_unmet,
        }

        return tap

    @staticmethod
    def _thermal_transmittance(insul_thickness=0.04, spec_hea_cond=0.04):
        """Returns the coefficient
        of thermal transmittance for the
        a unit of area of tank wall - U-value.

        CA Title 24 recommends at least R-12 (ft²·°F·h/Btu)
        for water heater storage tanks and backup tanks;

        Parameters:

            insul_thickness: float, m
                Insulation thickness
                Default: .04 m (1-2 inch gas,
                2-3 inch electric, :from:`DOE WH rule`)

            spec_hea_cond: float, W/mK
                Specific heat conductivity
                of the insulation
                Default: .04 W/mK (:from library:`ModelicaBuidlings`)

        Returns:

            therm_transm_coef: float, W/m2K
                Heat flow through a meter square of
                the tank wall for each kelvin
                of temperature difference
        """
        therm_transm_coef = spec_hea_cond / insul_thickness

        return therm_transm_coef  # W/m2K

    @staticmethod
    def _thermal_loss(therm_transm_coef, area, T_low, T_high):
        """Thermal loss to the environment through the
        tank walls

        Parameters:

            therm_transm_coef: float, W/m2K
                Heat flow through a meter sqare of
                the tank wall for each kelvin
                of temperature difference

            area: float, m2
                Wall area

            T_high: float, K
                Ambient air temperature

            T_low: float, K
                Tank node temperature

        Returns:

            Q_loss: float, W
                Heat loss rate
        """
        Q_loss = therm_transm_coef * area * (T_high - T_low)

        return Q_loss

    def volume_to_power(self, tank_volume):
        """Method to convert a gas water heater's volume input power
        based on a linear regression of Prospector data.
        Look in the X drive Data/Water Heaters/Regressions folder
        for the WaterHeater_ScrapeData_Python.xlsx file.
        Parameters:

            tank_volume: float or int
                Water heater tank volume [m3]

        Returns

            tank_input_power: float
                Water heater input (rated) power [W]
        """
        tank_input_power = (63560.0 * tank_volume) + 1777.9

        return tank_input_power

    def gas_tank_wh(self, V_draw, T_feed, T_amb=291.48):
        """Gas storage water heater model
        (`_gas_tank_wh`) wrapper.

        Parameters:

            V_draw: float or array like, m3/h
                Hourly water draw for a single timestep of
                an entire analysis period

            T_feed: float or array like, K
                Temperature of water heater inlet water for
                a single timestep of an entire analysis period

            T_amb: float or array like, K
                Temperature of space surrounding water heater
                Default: 65 degF

        Returns:

            res: dict
                * self.r['q_del'] : float, array - delivered heat rate, [W]
                * self.r['q_dem'] : float, array - demand heat rate, [W]
                * self.r['q_gas_use'] : float, array - gas use heat rate, [W]
                * self.r['q_unmet'] : float, array - unmet demand, [w]
                * self.r['q_dump'] : float, array - dumped heat, [W]

        Note:

            Assuming no electricity consumption in this version.

            Make sure to size the tank according to the recommended
            sizing rules, since the WHAM model does not apply to
            tanks that are not appropriately sized.
        """
        res = dict()

        Q_del, Q_gas_use = self._gas_tank_wh(
            Q_nom=self.Q_nom,
            V_draw=V_draw,
            tank_V=self.V,
            tank_A=self.A,
            tank_U=self.therm_transm_coef,
            tank_re=self.tank_re,
            T_set=self.T_draw_set,
            T_feed=T_feed,
            T_amb=T_amb,
            water_density=self.ro,
            water_specheat=self.shc,
        )

        Q_dem = Q_del * 1.0

        # return the heat rate of heat delivered and gas consumed
        res = {
            self.r["q_del"]: Q_del,
            self.r["gas_use"]: Q_gas_use,
            self.r["q_dem"]: Q_dem,
        }

        return res

    @staticmethod
    def _gas_tank_wh(
        Q_nom=8996.0,
        V_draw=0.01,
        tank_V=0.11356,
        tank_A=1.3522,
        tank_U=1.0,
        tank_re=0.78,
        T_set=322.039,
        T_feed=291.15,
        T_amb=291.48,
        water_density=998.2,
        water_specheat=4180.0,
    ):
        """Implementation of the gas storage water heater
        based on the WHAM model (J. D. Lutz, C. Dunham Whitehead, A. Lekov,
        D. Winiarski, and G. Rosenquist, “WHAM: A Simplified Energy Consumption Equation for Water Heaters,” in 472246,
        1998, vol. 1, pp. 171–183.):

        Q_dot_cons [W] =
            = (V_dot_draw * rho * c * (T_draw,set - T_feed)) / n_re
            * (1-(U*A*(T_draw,set - T_amb))/P_rated)
            + U*A*(T_draw,set - T_amb)

        The model in the source cited calculates the total
        energy consumed during a day of water draw, whereas
        this model provides consumption rate in W

        Parameters:

            V_draw: float or array like, m3/h
                Water draw rate

            Q_nom: float, W
                Tank nominal power

            tank_V: float, m3
                Water tank volume

            tank_A: float, m2
                Surface area of water tank

            tank_U: float, W/m2K
                Thermal transmittance of water tank

            tank_re: float
                Water tank recovery efficiency
                Default: 0.78

            T_set: float or array, K
                Temperature setpoint of water heater
                Default: 120 degF

            T_feed: float or array, K
                Temperature of water heater inlet water
                Default: 64.4 degF

            T_amb: float, K
                Temperature of space surrounding water heater
                Default: 65 degF

            water_density: float, kg/m3
                Density of water
                Default: 998.2 kg/m3

            water_specheat: float, J/kgK
                Specific heat of water
                Default: 4180. J/kgK

        Returns:

            Q_del: float, array, W
                Delivered heat rate

            Q_gas_use: float or array, W
                Gas consumption rate

        Note:

            This model, as described in the literature,
            assumes realistic volume/input power
            ratios and will not perform as expected outside
            those.
        """
        dT = T_set - T_feed
        try:  # array
            dT[dT < 0.0] = 0.0
        except:  # float
            dT = max(dT, 0.0)

        # heat delivered to user
        Q_del = (
            UnitConv(V_draw).m3perh_m3pers(unit_in="m3perh")
            * water_density
            * water_specheat
            * dT
        )

        # energy content of the hot water drawn
        consumption_rate = Q_del / tank_re
        # to avoid double counting of the loss amount
        thermal_loss_adjustment = 1.0 - (
            tank_U * tank_A * (T_set - T_amb) / Q_nom
        )
        # thermal loss rate
        thermal_loss_rate = tank_U * tank_A * (T_set - T_amb)

        # Average timestep gas use rate in W
        Q_gas_use = (
            consumption_rate * thermal_loss_adjustment + thermal_loss_rate
        )

        return Q_del, Q_gas_use

    def setup_electric(self):
        """
        Currently not implemented.
        """
        pass

    @staticmethod
    def _electric(
        cap,
        min_cap,
        charge,
        discharge,
        pre_state_of_charge,
        eff_ch,
        eff_disch,
        eff_sta,
        timestep=1.0,
    ):
        """Simple electric storage model.

        Parameters:

            cap: float, Wh
                Maximum charge capacity

            min_cap: float, Wh
                Minimum charge capacity (not able to usefully
                discharge below this value)

            charge: float, W
                Timestep charge rate

            discharge: float, Wh
                Timestep discharge rate

            pre_state_of_charge: float, Wh
                State of charge in the previous timestep

            eff_ch: float
                Charging efficiency

            eff_disch: float
                Discharging efficiency

            eff_sta: float
                Stagnation efficiency

            timestep: float, h
                Default: 1.

        Returns:

            state_of_charge: Wh
                State of charge at this timestep

            unmet: float, Wh
                Unmet demand

            dumped: float, Wh
                Dumped demand
        """
        state_of_charge = (
            pre_state_of_charge * eff_sta
            + (charge * eff_ch - discharge / eff_disch) * timestep
        )

        # charged more than possible
        if state_of_charge > cap:
            dumped = state_of_charge - cap
            state_of_charge = cap
        else:
            unused = 0.0

        # discharged more that possible
        if state_of_charge < min_cap:
            unmet = min_cap - state_of_charge
            state_of_charge = min_cap
        else:
            unmet = 0.0

        return state_of_charge, unmet, dumped

    def electric_tank_wh(self):
        """
        Currently not implemented.
        """
        pass


class Distribution(object):
    """Describes performance of distribution system components.

    Parameters:
        sizes: pd df
            Pandas dataframe with component sizes, or 1.

        fluid_medium: string
            Default: 'water'. No other options implemented

        timestep: float, h
            Duration of a single timestep, in hours, defaults to 1.

        log_level: None or python logger logging level,
            Default: logging.DEBUG
            This applies for a subset of the class functionality, mostly
            used to deprecate logger messages for certain calculations.
            For Example: log_level = logging.ERROR will only throw error
            messages and ignore INFO, DEBUG and WARNING.

    Note:

        Each component is also implemented as a static method that
        can be used outside of this framework.

    Examples:

        See :func:`mswh.system.tests.test_components <mswh.system.tests.test_components>` module and
        for examples on how to use the methods.
    """

    def __init__(
        self,
        params=None,
        sizes=1.0,
        fluid_medium="water",
        timestep=1.0,
        log_level=logging.DEBUG,
    ):

        # log level (e.g. only partial functionality of the class
        # is being used and one does not desire to see all infos)
        self.log_level = log_level
        logging.getLogger().setLevel(log_level)

        # extract labels
        self.s = SwhLabels().set_prod_labels()

        # fluid properties
        if fluid_medium == "water":
            # Water properties, :cite:`ASHFund17` 33. table 2
            # density at 20 degC
            self.ro = 998.2  # kg/m3
            # specific heat content at 20 degC
            self.shc = 4180.0  # J/(kgK)

        # extract component parameters
        if isinstance(params, pd.DataFrame):

            self.use_defaults = False

            # extract components and their performance parameters
            self.components = []

            # components are listed n the label map - extract each if
            # present in this list:
            components = params[self.s["comp"]].unique().tolist()

            if self.s["sol_pump"] in components:

                self.components.append(self.s["sol_pump"])

                self.params_sol_pump = dict()

                self.params_sol_pump[self.s["eta_sol_pump"]] = params.loc[
                    params[self.s["param"]] == self.s["eta_sol_pump"],
                    self.s["param_value"],
                ].values[0]

            if self.s["dist_pump"] in components:
                self.components.append(self.s["dist_pump"])

                self.params_dist_pump = dict()

                self.params_dist_pump[self.s["eta_dist_pump"]] = params.loc[
                    params[self.s["param"]] == self.s["eta_dist_pump"],
                    self.s["param_value"],
                ].values[0]

            if self.s["piping"] in components:
                self.components.append(self.s["piping"])

                self.params_piping = dict()

                self.params_piping[self.s["pipe_spec_hea_con"]] = params.loc[
                    params[self.s["param"]] == self.s["pipe_spec_hea_con"],
                    self.s["param_value"],
                ].values[0]

                self.params_piping[self.s["pipe_ins_thick"]] = params.loc[
                    params[self.s["param"]] == self.s["pipe_ins_thick"],
                    self.s["param_value"],
                ].values[0]

                self.params_piping[self.s["dia_len_exp"]] = params.loc[
                    params[self.s["param"]] == self.s["dia_len_exp"],
                    self.s["param_value"],
                ].values[0]

                self.params_piping[self.s["dia_len_sca"]] = params.loc[
                    params[self.s["param"]] == self.s["dia_len_sca"],
                    self.s["param_value"],
                ].values[0]

                self.params_piping[self.s["discr_diam_m"]] = eval(
                    np.array(
                        params.loc[
                            params[self.s["param"]] == self.s["discr_diam_m"],
                            self.s["param_value"],
                        ]
                    )[0]
                )

                self.params_piping[self.s["flow_factor"]] = params.loc[
                    params[self.s["param"]] == self.s["flow_factor"],
                    self.s["param_value"],
                ].values[0]

                self.params_piping[self.s["circ"]] = params.loc[
                    params[self.s["param"]] == self.s["circ"],
                    self.s["param_value"],
                ].values[0]

                self.params_piping[self.s["long_br_len_fr"]] = params.loc[
                    params[self.s["param"]] == self.s["long_br_len_fr"],
                    self.s["param_value"],
                ].values[0]

        elif not isinstance(params, pd.DataFrame):
            self.use_defaults = True

        self.timestep = timestep

        # extract component size/capacity (see setter for details)
        self.size = sizes

    @property
    def size(self):
        return self.__size

    @size.setter
    def size(self, value):
        """Extracts sizes from a dataframe"""
        set_sizes = dict()

        if not isinstance(value, pd.DataFrame):
            # assign unit size, please see individual
            # methods for any modifications
            set_sizes = 1.0

        elif isinstance(value, pd.DataFrame):

            if self.s["sol_pump"] in self.components:
                set_sizes[self.s["sol_pump"]] = value.loc[
                    value[self.s["comp"]] == self.s["sol_pump"], self.s["cap"]
                ].values[0]

            if self.s["dist_pump"] in self.components:
                set_sizes[self.s["dist_pump"]] = value.loc[
                    value[self.s["comp"]] == self.s["dist_pump"], self.s["cap"]
                ].values[0]

            if self.s["piping"] in self.components:
                set_sizes[self.s["piping"]] = value.loc[
                    value[self.s["comp"]] == self.s["piping"], self.s["cap"]
                ].values[0]

        else:
            msg = "Provided sizes format is not supported."
            log.error(msg)
            raise Exception

        self.__size = set_sizes

    def pump(self, on_array=np.ones(8760), role="solar"):
        """Solar and distribution pump energy use.
        Assumes a fixed speed pump.

        Parameters:

            on_array: array
                Pump on/off status for the chosen number of discrete
                timesteps
                Default: np.ones(8760) - on for a year in hourly timesteps.

            role: string
                'solar' : primary (solar collector) loop
                'distribution' : secondary (distribution) loop

        Returns:

            en_use: float or array like
        """
        if role == "solar":
            role_label = self.s["sol_pump"]
        elif role == "distribution":
            role_label = self.s["dist_pump"]

        try:
            P_nom = self.size[role_label]
        except:
            P_nom = 1.0

            msg = (
                "Could not extract " + role + " pump size. "
                "Setting it to {}."
            )
            log.info(msg.format(P_nom))

        if self.use_defaults:
            msg = (
                role.capitalize()
                + " pump parameters have not been passed to the"
                " component model. Using defaults."
            )
            log.info(msg)

            en_use = self._pump(
                P_nom=P_nom, on_array=on_array, timestep=self.timestep
            )

        elif role == "solar":
            en_use = self._pump(
                P_nom=P_nom,
                eta_nom=self.params_sol_pump[self.s["eta_sol_pump"]],
                on_array=on_array,
                timestep=self.timestep,
            )

        elif role == "distribution":
            en_use = self._pump(
                P_nom=P_nom,
                eta_nom=self.params_dist_pump[self.s["eta_dist_pump"]],
                on_array=on_array,
                timestep=self.timestep,
            )

        return en_use

    @staticmethod
    def _pump(
        P_nom=45.0,
        eta_nom=0.7,
        control="fixed_speed",
        on_array=np.ones(8760),
        timestep=1.0,
    ):
        """Calculates pump energy use during the operating time.

        Parameters:

            P_nom: float
                Nominal pump power, W

            eta_nom: float
                Nominal pump efficiency

            on_array: array
                Pump on/off status for the chosen number of discrete
                timesteps. Each value should belong to interval [0, 1].
                For example, 0.5 means that the pump was on for half of
                the timestep.
                Default: np.ones(8760) - on all the time.

            control: string, options: 'fixed_speed'
                Pump control type
                Default: 'fixed_speed' - Part load ratio equals 1
                for all operating hours

            timestep: float, h
                Duration of a single timestep in hours

        Returns:

            el_use: array, Wh
                Energy use for each timestep

            el_use_total: float, Wh
                Energy use for the duration of the operating time
        """
        if control == "fixed_speed":
            el_use = P_nom * on_array / eta_nom

        el_use_total = el_use.sum() * timestep

        return el_use, el_use_total

    @staticmethod
    def _dc_to_ac(in_power, conv_eff=0.8):
        """Models the performance of the
        DC - AC conversion, including
        inverter, cable and any other
        conversion related losses.

        Parameters:

            in_power: float
                Input power of DC electricity [W, kW]

            conv_eff: float
                Total efficiency of the dc-ac conversion
                Default: 0.8

        Returns:

            out_power: float
                Output power of AC electricity [W, kW]
        """

        # Calculate the output power
        out_power = conv_eff * in_power

        return out_power

    def pipe_losses(
        self, T_in=333.15, T_amb=293.15, V_tap=0.05, max_V_tap=0.1514
    ):
        """Thermal losses from distribution pipes.

        Parameters:

            T_in: float, K
                Hot water temperature at distribution pipe inlet

            T_amb: float, K
                Ambient temperature

            V_tap: float, m3/h
                Timestep draw volume

            max_V_tap: float, m3/h
                Maximum draw volume, m3/h (design variable)

        Returns:

            res: dict
                ['heat_rate']: Loss heat rate, W
        """

        if not self.use_defaults:

            diameter = (
                self.params_piping[self.s["dia_len_sca"]]
                * self.size[self.s["piping"]]
                ** self.params_piping[self.s["dia_len_exp"]]
            )

            discrete_diameters_m = self.params_piping[self.s["discr_diam_m"]]

            diameter = self._pick_first_larger_size(
                diameter, discrete_diameters_m, limits=True
            )

            (
                loss_heat_rate,
                heat_loss,
                dT_drop,
                flow_on_timestep_fraction,
            ) = self._pipe_losses(
                T_in=T_in,
                T_amb=T_amb,
                length=self.size[self.s["piping"]],
                diameter=diameter,
                insul_thickness=self.params_piping[self.s["pipe_ins_thick"]],
                spec_hea_cond=self.params_piping[self.s["pipe_spec_hea_con"]],
                V_tap=V_tap,
                max_V_tap=max_V_tap,
                flow_factor=self.params_piping[self.s["flow_factor"]],
                circulation=self.params_piping[self.s["circ"]],
                longest_branch_length_ratio=self.params_piping[
                    self.s["long_br_len_fr"]
                ],
            )

        else:
            (
                loss_heat_rate,
                heat_loss,
                dT_drop,
                flow_on_timestep_fraction,
            ) = self._pipe_losses(T_in=T_in, T_amb=T_amb)

        res = dict()
        res["heat_rate"] = loss_heat_rate
        res["dt_dist"] = dT_drop
        res["heat_loss"] = heat_loss
        res["flow_on_frac"] = flow_on_timestep_fraction

        return res

    def _pipe_losses(
        self,
        T_in=333.15,
        T_amb=293.15,
        length=20.0,
        diameter=0.0381,
        insul_thickness=0.008,
        spec_hea_cond=0.0175,
        V_tap=0.00757,
        max_V_tap=0.1514,
        flow_factor=0.5,
        circulation=False,
        longest_branch_length_ratio=None,
    ):
        """For the distribution piping network estimates:
        * heat loss rate
        * timestep heat loss
        * pipe temperature drop assuming flow through the
          full provided pipe length

        Parameters:

            T_in: float
                Pipe inlet tempearture, K

            T_amb: float
                Pipe outlet temperature, K

            length: float
                Pipe length, m

            diameter: float
                Pipe diameter, m

            insul_thickness: float, m
                Insulation thickness
                Default: .008 m

            spec_hea_cond: float, W/mK
                Specific heat conductivity of the insulation
                Default: .0175 W/mK

            V_tap: float, m3/h
                Timestep draw volume

            max_V_tap: float, m3/h
                Maximum draw volume, m3/h (design variable)

            flow_factor: float
                Multiplier to account for:

                    * Initial peak sizing. If equal 1. the pipe is sized such
                      that maximum hourly flow in a representative year equals
                      pipe design flow. Values < 1. represent oversizing.

                    * For large distribution networks a higher
                      flow_factor can be used to account for
                      any heated volume that remains stagnant in the
                      pipe after a draw

            longest_branch_length_ratio: float or None
                If the network has a number of parallel branches rather than
                one main pipe or a circulation pipe, provide the ratio between
                the length of the longest pipe and the total pipe length. It
                gets used in the average pipe temperature and temperature
                drop estimation.
                Default: None (equivalent to 1.)

            circulation: boolean
                True: has circulation

        Returns:

            loss_heat_rate: float, W
                Heat loss rate from the pipe

            heat_loss: float, Wh
                Heat lost from the pipe for the
                duration of a single timestep

            dT_drop: float, K
                Estimated temperature drop through the
                entire length of the pipe
        """
        if length > 0.0:
            U_value = spec_hea_cond / insul_thickness

            # fraction of timestep during which the flow was on
            if int(circulation) > 0.0:
                flow_on_timestep_fraction = 1.0
                # assuming constant nominal speed circulation
                V_tap = max_V_tap / flow_factor
            else:
                # at some constant nominal pump speed only the tapped
                # volume of water is assumed to flow through the pipe,
                # which lasts for a fraction of the timestep:
                flow_on_timestep_fraction = V_tap * flow_factor / max_V_tap

            if V_tap > 0.0:
                # effective flowrate [in m3/s] to calculate average pipe
                # temperature and temperature drop
                V_eff = (V_tap / flow_on_timestep_fraction) / 3600.0
                # the same as
                # V_eff = (max_V_tap/flow_factor)/3600.

                # area
                if longest_branch_length_ratio is not None:
                    length_eff = longest_branch_length_ratio * length
                else:
                    length_eff = length * 1.0

                area_for_t_avg = (
                    (diameter + 2 * insul_thickness) * np.pi * length_eff
                )

                # average pipe temperature
                # derived using equations from
                # Incropera/DeWitt/Bergman/Lavine:
                # Fundamentals of Heat and Mass Transfer
                k = U_value * area_for_t_avg / (self.ro * V_eff * self.shc)

                T_avg = (T_in - T_amb) * ((1.0 - np.exp(-k)) / k) + T_amb

                loss_heat_rate = self._pipe_loss_rate(
                    T_avg=T_avg,
                    T_amb=T_amb,
                    length=length,
                    diameter=diameter,
                    U_value=U_value,
                )

                # estimated temperature drop in the distribution system
                if V_tap != 0.0:
                    dT_drop = (
                        loss_heat_rate
                        * (length_eff / length)
                        / (self.ro * V_eff * self.shc)
                    )
                else:
                    dT_drop = 0.0

                # Heat loss in Wh during the timestep [h]
                heat_loss = (
                    loss_heat_rate * self.timestep * flow_on_timestep_fraction
                )

            else:
                loss_heat_rate = 0.0
                heat_loss = 0.0
                dT_drop = 0.0
                flow_on_timestep_fraction = 0.0

        else:
            loss_heat_rate = 0.0
            heat_loss = 0.0
            dT_drop = 0.0
            flow_on_timestep_fraction = 0.0

        return loss_heat_rate, heat_loss, dT_drop, flow_on_timestep_fraction

    @staticmethod
    def _pipe_loss_rate(
        T_avg=333.15,
        T_amb=293.15,
        length=20.0,
        diameter=0.0381,
        U_value=2.1875,
        insul_thickness=0.008,
    ):
        """Thermal losses from distribution pipes.
        Approximates the thermal loss as the product of U-value,
        total pipe area and the difference between
        average pipe and the ambient temperatures.

        Parameters:

            T_avg: float, K
                Average hot water distribution pipe temperature.

                To estimate losses without any flow information one
                could, given one knows the tank outlet (pipe inlet)
                temperature, pass pipe inlet temperature instead of pipe
                average temperature, which would yield losses slightly
                higher than actual, but may be a useful conservative
                first approximation.

            T_amb: float, K
                Ambient temperature

            length: float, m
                Total length of pipes

            diameter: float, m
                Pipe diameter

            U_value: float, W/m2K
                U value of the pipe (coefficient of thermal transmittance)

            insul_thickness: float, m
                Insulation thickness
                Default: .008 m

        Returns:

            loss_heat_rate: float, W
                Thermal loss rate from the pipes
        """
        # pipe area
        area = (diameter + 2 * insul_thickness) * np.pi * length

        # pipe heat loss rate
        loss_heat_rate = area * U_value * (T_avg - T_amb)

        return loss_heat_rate

    @staticmethod
    def _pick_first_larger_size(theor_size, discrete_sizes, limits=True):
        """Extracts the smallest discrete size larger than the
        theoretically required size.

        Parameters:

            theor_size: float, list
                Theoretically required component size (defined e.g. using
                a rule of a thumb, a fit, or based on the load
                characteristics)

            discrete_sizes: numpy array
                An array of market available component sizes

            limits: boolean
                If theor_size less than min or larger than max, pick
                the limit

        Returns:

            result: float
                First larger market available size
        """
        if type(discrete_sizes) == list:
            discrete_sizes = np.array(discrete_sizes)

        if theor_size > discrete_sizes.max():
            result = discrete_sizes.max()
        else:
            result = discrete_sizes[theor_size <= discrete_sizes].min()

        return result<|MERGE_RESOLUTION|>--- conflicted
+++ resolved
@@ -794,11 +794,7 @@
                 inc_rad_mod = inc_rad
         else:
             msg = "Solar irradiation data type {} seems not supported."
-<<<<<<< HEAD
-            log.error(msg.format(type(Q_dem)))
-=======
             log.error(msg.format(type(inc_rad)))
->>>>>>> 4deb5f6d
             raise ValueError
 
         # instantaneous collector efficiency, [-]
@@ -872,11 +868,7 @@
                 inc_rad_mod = inc_rad
         else:
             msg = "Solar irradiation data type {} seems not supported."
-<<<<<<< HEAD
-            log.error(msg.format(type(Q_dem)))
-=======
             log.error(msg.format(type(inc_rad)))
->>>>>>> 4deb5f6d
             raise ValueError
 
         # instantaneous collector efficiency, [-]
@@ -1125,11 +1117,7 @@
                 gas_heater_autosize = True
             else:
                 msg = "The thermal storage tank type {}" "is not implemented."
-<<<<<<< HEAD
                 log.error(msg.format(self.type))
-=======
-                log.error(mgs.format(self.type))
->>>>>>> 4deb5f6d
                 raise Exception
 
             self.setup_thermal(
@@ -1212,11 +1200,7 @@
                         "The thermal storage tank type {}"
                         "is not implemented."
                     )
-<<<<<<< HEAD
                     log.error(msg.format(self.type))
-=======
-                    log.error(mgs.format(self.type))
->>>>>>> 4deb5f6d
                     raise Exception
 
                 self.size = size
